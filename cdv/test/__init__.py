--- conflicted
+++ resolved
@@ -397,8 +397,8 @@
     async def launch_smart_coin(self, source: Program, **kwargs) -> Optional[CoinWrapper]:
         """Create a new smart coin based on a parent coin and return the smart coin's living
         coin to the user or None if the spend failed."""
-<<<<<<< HEAD
-        found_coin = None
+        amt = uint64(1)
+        found_coin: Optional[CoinWrapper] = None
 
         amt = 1
         if 'amt' in kwargs:
@@ -409,13 +409,6 @@
         else:
             found_coin = await self.choose_coin(amt)
 
-=======
-        amt = uint64(1)
-        if "amt" in kwargs:
-            amt = kwargs["amt"]
-
-        found_coin: Optional[CoinWrapper] = await self.choose_coin(amt)
->>>>>>> d47bd7e8
         if found_coin is None:
             raise ValueError(f"could not find available coin containing {amt} mojo")
 
@@ -652,7 +645,6 @@
             "removals": removals,
         }
 
-
 async def setup() -> Tuple[Network, Wallet, Wallet]:
     network: Network = await Network.create()
     alice: Wallet = network.make_wallet("alice")
